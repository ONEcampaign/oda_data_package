--- conflicted
+++ resolved
@@ -3,11 +3,7 @@
 from copy import copy
 import pandas as pd
 
-<<<<<<< HEAD
-from oda_data import Indicators, provider_groupings
-=======
-from oda_data import OECDData, donor_groupings
->>>>>>> 29532570
+from oda_data import OECDData, provider_groupings
 from oda_data.clean_data.schema import OdaSchema
 
 
